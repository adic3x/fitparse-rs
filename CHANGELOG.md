# Changelog

## HEAD
* Upgrade nom parser to version 7.0
* Bump packaged FIT SDK version to 21.60.00 (by xehpuk)
<<<<<<< HEAD
* Clippy/Typo cleanup (by xehpuk)
=======
* Clippy/Typo cleanup (by danielalvsaaker, xehpuk)
>>>>>>> d3bba343
* Add doc comments to field types and messages (by xehpuk)

## v0.4.2
* Bump packaged FIT SDK version to 21.54.01

## v0.4.1
* Bump packaged FIT SDK version to 21.53.00

## v0.4.0
* Improve parser error handling so that the user gets the byte position
where parsing failed instead of the number of bytes remaining
* Expand public API to expose more low level deserialization objects.
* Use an Rc<...> to hold definition messages to avoid unnecessary copying.
* Provide an interface that allows a continuous stream of data in addition
to batch processing (see examples/streaming.rs).
* Implement CRC validation of both the header and data sections.
* Bump packaged FIT SDK version to 21.47.00


## v0.3.0
* Refactor the internal de-serialization and decoding logic.
* Return better errors when data buffer is incomplete
* Add the FIT Profile version to the profile module as a constant
* Add a script to regenerate the profile module from a new SDK
* Bump packaged FIT SDK version to 21.40.00

## v0.2.0
* Improve the API to allow manipulating the data with less cloning
* Expose the actual MesgNum enum value to the user in the `kind` field
of each FitDataRecord instead of its name.
* Upated FitDataRecord to store fields as a Vec, sorted by definition
number. Each field contains the name, number, value and units (if defined).
* Rewrote parser logic to more closely resemble how serde deserializers are
typically implemented.
* Added formal error handling so the code should no longer panic anywhere
* Removed the FitFile struct, instead the parser returns a vector of
FitDataRecord objects.
* Moved the `fit_dump` executable to examples and renamed it `fit_to_json`,
this was done to remove the library's dependency on serde_json and structopt.
* Reimplement the `parse` top level function as `from_reader` using the new
return type.

## v0.1.1
Fixed a parsing error when handling string data fields that caused the
parser to panic.

## v0.1.0
Initial release on crates.io.<|MERGE_RESOLUTION|>--- conflicted
+++ resolved
@@ -3,11 +3,7 @@
 ## HEAD
 * Upgrade nom parser to version 7.0
 * Bump packaged FIT SDK version to 21.60.00 (by xehpuk)
-<<<<<<< HEAD
-* Clippy/Typo cleanup (by xehpuk)
-=======
 * Clippy/Typo cleanup (by danielalvsaaker, xehpuk)
->>>>>>> d3bba343
 * Add doc comments to field types and messages (by xehpuk)
 
 ## v0.4.2
