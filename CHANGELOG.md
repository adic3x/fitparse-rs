# Changelog

## HEAD
* Upgrade nom parser to version 7.0
<<<<<<< HEAD
=======
* Bump packaged FIT SDK version to 21.60.00 (by xehpuk)
* Clippy/Typo cleanup (by xehpuk)
* Add doc comments to field types and messages (by xehpuk)
>>>>>>> 4ae788ed

## v0.4.2
* Bump packaged FIT SDK version to 21.54.01

## v0.4.1
* Bump packaged FIT SDK version to 21.53.00

## v0.4.0
* Improve parser error handling so that the user gets the byte position
where parsing failed instead of the number of bytes remaining
* Expand public API to expose more low level deserialization objects.
* Use an Rc<...> to hold definition messages to avoid unnecessary copying.
* Provide an interface that allows a continuous stream of data in addition
to batch processing (see examples/streaming.rs).
* Implement CRC validation of both the header and data sections.
* Bump packaged FIT SDK version to 21.47.00


## v0.3.0
* Refactor the internal de-serialization and decoding logic.
* Return better errors when data buffer is incomplete
* Add the FIT Profile version to the profile module as a constant
* Add a script to regenerate the profile module from a new SDK
* Bump packaged FIT SDK version to 21.40.00

## v0.2.0
* Improve the API to allow manipulating the data with less cloning
* Expose the actual MesgNum enum value to the user in the `kind` field
of each FitDataRecord instead of its name.
* Upated FitDataRecord to store fields as a Vec, sorted by definition
number. Each field contains the name, number, value and units (if defined).
* Rewrote parser logic to more closely resemble how serde deserializers are
typically implemented.
* Added formal error handling so the code should no longer panic anywhere
* Removed the FitFile struct, instead the parser returns a vector of
FitDataRecord objects.
* Moved the `fit_dump` executable to examples and renamed it `fit_to_json`,
this was done to remove the library's dependency on serde_json and structopt.
* Reimplement the `parse` top level function as `from_reader` using the new
return type.

## v0.1.1
Fixed a parsing error when handling string data fields that caused the
parser to panic.

## v0.1.0
Initial release on crates.io.<|MERGE_RESOLUTION|>--- conflicted
+++ resolved
@@ -2,12 +2,9 @@
 
 ## HEAD
 * Upgrade nom parser to version 7.0
-<<<<<<< HEAD
-=======
 * Bump packaged FIT SDK version to 21.60.00 (by xehpuk)
 * Clippy/Typo cleanup (by xehpuk)
 * Add doc comments to field types and messages (by xehpuk)
->>>>>>> 4ae788ed
 
 ## v0.4.2
 * Bump packaged FIT SDK version to 21.54.01
